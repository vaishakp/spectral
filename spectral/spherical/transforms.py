from sys import getsizeof
import numpy as np
from waveformtools.diagnostics import method_info
from waveformtools.integrate import TwoDIntegral
from waveformtools.single_mode import SingleMode
from waveformtools.waveformtools import message
from waveformtools.dataIO import construct_mode_list
from spectral.spherical.swsh import Yslm_vec
from spectral.spherical.Yslm_mp import Yslm_mp
from waveformtools.waveforms import modes_array

def CheckRegReq(data):
    """Check if a function requires regularization.

    Parameters
    ----------
    data : 1d array
           A 1d array of the data to check.

    Returns
    -------
    check_reg : list
                a list containg the list of boundary points where
                regularization may be required.
    """
    nlen = len(data)
    nhlen = int(nlen / 2)
    nrlen = nlen - nhlen

    first_half = data[:nhlen]
    second_half = data[nhlen:]

    check_reg = [0, 0]

    toln = int(nlen / 10)
    if (
        np.argmax(np.absolute(first_half)) <= toln
    ):  # Added tolerence Apr 8 2023
        check_reg[0] = 1

    if np.argmax(np.absolute(second_half)) >= nrlen - toln:  # Here as well
        check_reg[1] = 1

    # if 1 in check_reg:
    # print('Reqularization required at', check_reg)

    return check_reg


def SHExpand(
    func,
    info,
    method_info: method_info,
    error_info=False,
    auto_ell_max=False,
    res_tol_percent=3,
    reg=False,
    reg_order=1,
    label=None,
    spin_weight=None,
    time_axis=None
):
    """Expand a given function in spin weight 0 spherical harmonics
    upto an optimal :math:`\\ell \\leq \\ell_{max}`.

    Parameters
    ----------
    func : ndarray
           The function to be expanded.
    info : Grid
           An instance of the Spherical grid class
           that stores the details of the structure
           of a grid on a topological sphere.
    method_info : MethodInfo
                  An instance of the method info
                  class that contains informations
                  about the numerical methods
                  to be used during the following
                  operations.
    error_info : bool
               Whether or not to compute and return
               the error measures related to the
               SH representation.

    Returns
    -------
    modes : dict
            The modes as a dictionary whose keys are lm.
    """

    if spin_weight is None:
        if method_info.spin_weight is None:
            spin_weight = 0

    if info.grid_type == "GL":
        assert method_info.ell_max == info.L, (
            "The GL grid L must be same" " as ell_max of requested expansion"
        )

    if info.grid_type == "GL" and method_info.swsh_routine == "spherepack":
        message("Using SpherePack routine...", message_verbosity=3)

        results = SHExpandSpack(
            func,
            info,
            method_info,
            error_info,
            res_tol_percent,
            reg,
            reg_order=reg_order,
            label=label,
        )

    elif method_info.swsh_routine == "waveformtools":
        message("Using waveformtools routine...", message_verbosity=3)
        if auto_ell_max:
            message(
                "Using SHExpandAuto: "
                " Will automatically find optimal "
                " ell_max",
                message_verbosity=2,
            )
            results = SHExpandAuto(
                func,
                info,
                method_info,
                error_info,
                res_tol_percent,
                reg,
                reg_order=reg_order,
                label=label,
                spin_weight=spin_weight,
                time_axis=time_axis
            )

        else:
            message(
                "Using SHExpandSimple:"
                " Expanding upto user prescribed"
                f" ell_max {method_info.ell_max}",
                message_verbosity=3,
            )
            results = SHExpandSimple(
                func,
                info,
                method_info,
                error_info,
                reg=reg,
                reg_order=reg_order,
                label=label,
                spin_weight=spin_weight,
                time_axis=time_axis
            )
    elif method_info.swsh_routine == "waveformtools_slow":
        results = SHExpandSimpleSlow(
            func,
            info,
            method_info,
            error_info,
            reg=reg,
            reg_order=reg_order,
            label=label,
            spin_weight=spin_weight,
        )
    elif method_info.swsh_routine == "spherical":
        results = SHExpandSpherical(
            func,
            info,
            method_info,
            error_info,
            res_tol_percent,
            reg,
            reg_order=reg_order,
            label=label,
            spin_weight=spin_weight,
        )
    else:
        raise NotImplementedError(
            f"Unknown SWSH method {method_info.swsh_routine}"
        )

    return results


def SHRegularize(func, theta_grid, check_reg, order=1):
    """Regularize an SH expansion"""

    reg_func = func.copy()

    if bool(check_reg[0]):
        message("Regularizing north end ", message_verbosity=2)
        reg_func *= (theta_grid) ** order

    if bool(check_reg[1]):
        message("Regularizing south end ", message_verbosity=2)
        reg_func *= (theta_grid - np.pi) ** order

    return reg_func


def SHDeRegularize(func, theta_grid, check_reg, order=1):
    """Return the original funtion given the regularized functions"""

    orig_func = func.copy()

    if bool(check_reg[0]):
        orig_func /= (theta_grid) ** order

    if bool(check_reg[1]):
        orig_func /= (theta_grid - np.pi) ** order

    return orig_func


def SHExpandAuto(
    func,
    info,
    method_info,
    error_info=False,
    res_tol_percent=3,
    reg=False,
    reg_order=1,
    check_reg=None,
    label=None,
    spin_weight=None,
    time_axis=None,
):
    """Expand a given function in spin weight 0 spherical harmonics
    upto an optimal :math:`\\ell \\leq \\ell_{max}` that is
    automatically found.

    Additionally, if requested, this routine can:

    1. regularize a function and expand and return the
       modes of the regularized function and the associated
       regularization details.
    2. Compute diagnostic information in terms of residue
       per mode.
    3. The RMS deviation of the reconstructed expansion from the
       original function.

    Parameters
    ----------
    func : ndarray
           The function to be expanded.
    info : Grid
           An instance of the Spherical grid class
           that stores the details of the structure
           of a grid on a topological sphere.
    method_info : MethodInfo
                  An instance of the method info
                  class that contains informations
                  about the numerical methods
                  to be used during the following
                  operations.
    error_info : bool
               Whether or not to compute and return
               the error measures related to the
               SH representation.
    check_reg : list, optional
                A list of two integers (0,1)
                that depicts whether or not to
                regularize the input function
                at the poles.
    Returns
    -------
    modes : dict
            The modes as a dictionary whose keys are lm.


    Notes
    -----
    When regularization is requested,
        1. To compute the total RMS deviation,
           the orginal form is used.
        2. To compute the rms deviation per mode,
           regularized expression is used.

    """

    #####################
    # Prepare
    #####################

    if spin_weight is None:
        if method_info.spin_weight is None:
            spin_weight = 0

    orig_func = func.copy()
    # from scipy.special import sph_harm
    import sys

    theta_grid, phi_grid = info.meshgrid
    ell_max = method_info.ell_max
    method = method_info.int_method
    # from waveformtools.single_mode import SingleMode
    modes = {}
    # if method != "GL":
    #    SinTheta = np.sin(theta_grid)
    # else:
    #    SinTheta = 1
    #####################

    ####################
    # Regularize
    ####################
    if reg:
        if check_reg is None:
            check_reg = CheckRegReq(func)

        if np.array(check_reg).any() > 0:
            message(f"Regularizing function {label}", message_verbosity=2)
            func = SHRegularize(func, theta_grid, check_reg, order=reg_order)
    #####################

    #################
    # Zeroth residue
    #################
    recon_func = np.zeros(func.shape, dtype=np.complex128)
    # The first residue is the maximum residue
    # with zero as reconstructed function
    res1 = np.sqrt(np.mean(np.absolute(func - recon_func) ** 2))
    # The list holding all residues
    all_res = [res1]
    #################

    #######################
    # Expand
    #######################
    for ell in range(ell_max + 1):
        emm_list = np.arange(-ell, ell + 1)

        emmCoeffs = {}

        for emm in emm_list:
            Ylm = Yslm_vec(
                spin_weight=spin_weight,
                emm=emm,
                ell=ell,
                theta_grid=theta_grid,
                phi_grid=phi_grid,
            )

            integrand = func * np.conjugate(Ylm)
            uu = np.isnan(integrand.any())

            if uu:
                raise ValueError(f"Nan found in {label}!")

            Clm = TwoDIntegral(integrand, info, method=method)
            recon_func += Clm * Ylm
            emmCoeffs.update({f"m{emm}": Clm})

        if ell % 2 == 0:
            res2 = np.sqrt(np.mean(np.absolute(func - recon_func) ** 2))
            dres_percent = 100 * (res2 / res1 - 1)

            if dres_percent > res_tol_percent:
                all_res.append(res2)
                message(
                    f" ell_max residue increase error of {dres_percent} % in {label}",
                    message_verbosity=1,
                )

                ell_max = ell - 1
                message(
                    f"Auto setting ell max to {ell_max} instead for {label}",
                    ell_max,
                    message_verbosity=1,
                )
                break

            else:
                res1 = res2
                all_res.append(res1)

        elif ell == ell_max:
            res2 = np.sqrt(np.mean(np.absolute(func - recon_func) ** 2))
            all_res.append(res2)

        modes.update({f"l{ell}": emmCoeffs})

    ############################

    #################################
    # update details
    #################################

    if (np.array(time_axis) == np.array(None)).all():
        result = SingleMode(
            ell_max=ell_max,
            extra_mode_axes_shape=func.shape[:-2],
            spin_weight=spin_weight,
        )
    else:
        #data_len, _ = func.shape
        result = modes_array(ell_max=ell_max,
                             spin_weight=spin_weight,
                             label=label,
                             time_axis=time_axis)
        result.create_modes_array()

    result._Grid = info

    if reg:
        result.reg_order = reg_order
        result.reg_details = check_reg

    else:
        result.reg_order = 0
        result.reg_details = "NA"

    if error_info:
        from waveformtools.diagnostics import RMSerrs

        recon_func = SHContract(modes, info, ell_max, method_info)

        ################################
        # Compute total RMS deviation
        # of the expansion
        ###############################
        if reg:
            if np.array(check_reg).any() > 0:
                message(
                    f"De-regularizing function {label} "
                    "for RMS deviation computation",
                    message_verbosity=2,
                )

                recon_func = SHDeRegularize(
                    recon_func, theta_grid, check_reg, order=reg_order
                )

        Rerr, Amin, Amax = RMSerrs(orig_func, recon_func, info)
        error_info_dict = {"RMS": Rerr, "Amin": Amin, "Amax": Amax}

        ############################
        # Update error details
        ############################
        result.error_info = error_info_dict
        result.residuals = all_res
        even_mode_nums = np.arange(0, ell_max, 2)
        residual_axis = [-1] + list(even_mode_nums)

        if ell_max % 2 == 1:
            residual_axis += [ell_max]

        result.residual_axis = residual_axis

        if Rerr > 0.1:
            message(
                f"Residue warning {Rerr} for {label}!  Inaccurate representation.",
                message_verbosity=0,
            )

    #####################################
    return result


def SHExpandSimple(
    func,
    Grid,
    method_info,
    error_info=False,
    reg=False,
    reg_order=1,
    check_reg=None,
    label=None,
    spin_weight=None,
    time_axis=None
):
    """Expand a given function in spin weight 0 spherical harmonics
    upto a user prescribed :math:`\\ell_{max}`.

    Additionally, if requested, this routine can:

    1. regularize a function and expand and return the
       modes of the regularized function and the associated
       regularization details.
    2. Compute diagnostic information in terms of residue
       per mode.
    3. The RMS deviation of the reconstructed expansion from the
       original function.


    Parameters
    ----------
    func: ndarray
          The function to be expanded.
    Grid: Grid
               An instance of the Spherical grid class
               that stores the details of the structure
               of a grid on a topological sphere.
    method_info: MethodInfo
                 An instance of the method info
                 class that contains informations
                 about the numerical methods
                 to be used during the following
                 operations.
    error_info: bool
              Whether or not to compute and return
              the error measures related to the
              SH representation.

    check_reg: list, optional
               A list of two integers (0,1)
               that depicts whether or not to
               regularize the input function
               at the poles.

    Returns
    -------
    modes: dict
           The modes as a dictionary whose keys are lm.

    Notes
    -----
    When regularization is requested,
        1. To compute the total RMS deviation,
           the orginal form is used.
        2. To compute the rms deviation per mode,
           regularized expression is used.


    """
    import sys

    if spin_weight is None:
        if method_info.spin_weight is None:
            spin_weight = 0

    orig_func = func.copy()
    if (np.array(time_axis) == np.array(None)).all():
        extra_mode_axes = len(orig_func.shape) - 2
    else:
        extra_mode_axes = len(orig_func.shape) - 3

    theta_grid, phi_grid = Grid.meshgrid
    ell_max = method_info.ell_max
    int_method = method_info.int_method
    message(
        f"SHExpandSimple: expansion ell max is {ell_max}", message_verbosity=3
    )

    if (np.array(time_axis) == np.array(None)).all():
        result = SingleMode(
            ell_max=ell_max,
            extra_mode_axes_shape=func.shape[:-2],
            spin_weight=spin_weight,
        )
    else:
        #data_len, _ = func.shape
        result = modes_array(ell_max=ell_max,
                             spin_weight=spin_weight,
                             label=label,
                             time_axis=time_axis)
        result.create_modes_array()

    # Check if regularization necessary
    if reg:
        if extra_mode_axes > 0:
            raise NotImplementedError(
                f"Regualarization in {result.label} is not implememted for tensor expansions"
            )

        if check_reg is None:
            check_reg = CheckRegReq(func)

        if np.array(check_reg).any() > 0:
            message(f"Regularizing function {label}", message_verbosity=2)
            func = SHRegularize(func, theta_grid, check_reg, order=reg_order)

    result._func = func
    cYslm = Yslm_mp(
        ell_max=ell_max, spin_weight=spin_weight, Grid=Grid
    )
    cYslm.run()
    # integrand = np.conjugate(cYslm.sYlm_modes._modes_data) * func
    # i: mode axis
    # jk: angular indices

    #messageprint("Computed cYslm", cYslm.sYlm_modes._modes_data.shape, func.shape)

    integrand = np.einsum(
        "ijk,...jk->i...jk",
        np.conjugate(cYslm.sYlm_modes._modes_data),  # type: ignore
        func,
    )  # type: ignore

    #print("Computed integrand", integrand.shape, getsizeof(integrand))

    Clm = TwoDIntegral(integrand, Grid, int_method=int_method)
    del integrand
    
    #print(Clm.shape)
    result.set_mode_data(data=Clm)

    del Clm
    result._Grid = Grid

    if reg:
        result.reg_order = reg_order
        result.reg_details = check_reg

    else:
        result.reg_order = 0
        result.reg_details = "NA"

    if error_info:
        result = ComputeErrorInfo(
            result, orig_func, Grid, ell_max, reg, check_reg, reg_order
        )

    return result


def SHExpandSimpleSlow(
    func,
    Grid,
    method_info,
    error_info=False,
    reg=False,
    reg_order=1,
    check_reg=None,
    label=None,
    spin_weight=None,
):
    """Expand a given function in spin weight 0 spherical harmonics
    upto a user prescribed :math:`\\ell_{max}`.

    Additionally, if requested, this routine can:

    1. regularize a function and expand and return the
       modes of the regularized function and the associated
       regularization details.
    2. Compute diagnostic information in terms of residue
       per mode.
    3. The RMS deviation of the reconstructed expansion from the
       original function.


    Parameters
    ----------
    func : ndarray
           The function to be expanded.
    info : Grid
           An instance of the Spherical grid class
           that stores the details of the structure
           of a grid on a topological sphere.
    method_info : MethodInfo
                  An instance of the method info
                  class that contains informations
                  about the numerical methods
                  to be used during the following
                  operations.
    error_info : bool
               Whether or not to compute and return
               the error measures related to the
               SH representation.

    check_reg : list, optional
                A list of two integers (0,1)
                that depicts whether or not to
                regularize the input function
                at the poles.

    Returns
    -------
    modes : dict
            The modes as a dictionary whose keys are lm.

    Notes
    -----
    When regularization is requested,
        1. To compute the total RMS deviation,
           the orginal form is used.
        2. To compute the rms deviation per mode,
           regularized expression is used.


    """
    import sys

    if spin_weight is None:
        if method_info.spin_weight is None:
            spin_weight = 0

    orig_func = func.copy()
    theta_grid, phi_grid = Grid.meshgrid
    ell_max = method_info.ell_max
    int_method = method_info.int_method

    message(
        f"SHExpandSimple: expansion ell max is {ell_max}", message_verbosity=3
    )

    # Check if regularization necessary
    if reg:
        if check_reg is None:
            check_reg = CheckRegReq(func)

        if np.array(check_reg).any() > 0:
            message(f"Regularizing function {label}", message_verbosity=2)
            func = SHRegularize(func, theta_grid, check_reg, order=reg_order)

    result = SingleMode(
        ell_max=ell_max, label=label, func=func, spin_weight=spin_weight
    )
    recon_func = np.zeros(func.shape, dtype=np.complex128)

    for ell in range(ell_max + 1):
        emm_list = np.arange(-ell, ell + 1)

        for emm in emm_list:
            Ylm = Yslm_vec(
                emm=emm,
                ell=ell,
                theta_grid=theta_grid,
                phi_grid=phi_grid,
                spin_weight=spin_weight,
            )

            integrand = func * np.conjugate(Ylm)
            check_nan(integrand)
            Clm = TwoDIntegral(integrand, Grid, int_method=int_method)
            recon_func += Clm * Ylm
            # message("Clm ", Clm, message_verbosity=2)
            result.set_mode_data(ell=ell, emm=emm, data=Clm)

    result._Grid = Grid

    if reg:
        result.reg_order = reg_order
        result.reg_details = check_reg

    else:
        result.reg_order = 0
        result.reg_details = "NA"

    if error_info:
        result = ComputeErrorInfo(
            result, orig_func, Grid, ell_max, reg, check_reg, reg_order
        )

    return result


def check_nan(data):
    """Check for nans in data."""
    uu = np.isnan(data.any())

    if uu:
        raise ValueError("Nan found!")


def ComputeErrorInfo(result, 
                     orig_func, 
                     Grid, 
                     ell_max, 
                     reg, 
                     check_reg, 
                     reg_order):
    """Compute the RMS errors of an expansion and add to the
    modes obj. This uses wftools optimized SWSH computation
    by default."""
    message("Computing error info...", message_verbosity=2)
    #print("Computing error info...")
    from waveformtools.diagnostics import RMSerrs
    from spectral.spherical.Yslm_mp import Yslm_mp

    theta_grid, phi_grid = Grid.meshgrid
    # recon_func = np.zeros(Grid.shape, dtype=np.complex128)
    # reg_recon_func = np.zeros(Grid.shape, dtype=np.complex128)
    recon_func = np.zeros(orig_func.shape, dtype=np.complex128)
    reg_recon_func = np.zeros(orig_func.shape, dtype=np.complex128)

    # Compute the full RMS deviation from zero
    # Will be a time series is input is one
    Rerr, Amin, Amax = RMSerrs(orig_func, recon_func, Grid)
    all_res = [Rerr]

    # Compute and cache SHs
    sYlm = Yslm_mp(ell_max=ell_max, 
                   spin_weight=result.spin_weight, 
                   theta=theta_grid, 
                   phi=phi_grid,)
    sYlm.run()

    # Compute unsummed vetor product
    Ylm_vec = sYlm.sYlm_modes._modes_data.transpose((1, 2, 0))
    _, _, modes_data_len = Ylm_vec.shape
    # val_vec = result._modes_data[:modes_data_len] * Ylm_vec
    val_vec = np.einsum(
        "tpm,m...->...tpm", Ylm_vec, result._modes_data[:modes_data_len]
    )

    #print(val_vec.shape, getsizeof(val_vec))

    # Compute powers
    for ell in range(abs(result.spin_weight), ell_max + 1):
        modes_idx_prev = ell**2 - result.spin_weight**2
        modes_idx = (ell + 1) ** 2 - result.spin_weight**2

        reg_recon_func += np.sum(val_vec[..., modes_idx_prev:modes_idx],
                                 axis=(-1)
        )

        # Deregularize if necessary
        if reg:
            if len(result.extra_mode_axes_shape) > 0:
                raise NotImplementedError(
                    f"Regualarization for {result.label} is not implememted for tensor expansions"
                )

            if np.array(check_reg).any() > 0:
                message(
                    f"De-regularizing function {result.label} "
                    " for total RMS deviation"
                    " computation",
                    message_verbosity=2,
                )
                recon_func = SHDeRegularize(
                    reg_recon_func, theta_grid, check_reg, order=reg_order
                )

        else:
            recon_func = reg_recon_func

        # Compute RMS deviation upto this ell
        Rerr, Amin, Amax = RMSerrs(orig_func, recon_func, Grid)
        all_res.append(Rerr)

    del val_vec
    error_info_dict = {"RMS": Rerr, "dAmin": Amin, "dAmax": Amax}
    result.error_info = error_info_dict
    result.residuals = all_res
    result.residual_axis = np.arange(abs(result.spin_weight)-1, ell_max + 1)

    # conv = round(100 * Rerr / all_res[0], 2)
    conv = round(100 * np.amax(abs(Rerr)) / np.amax(abs(all_res[0])), 2)

    # if all_res[0] > 1e-8 and conv > 10:
    if np.amax(abs(all_res[0])) > 1e-10 and conv > 10:
        message(
            f"{conv}% Residue warning for {result.label}! ",
            message_verbosity=0,
        )
        message(f"Error report for {result.label}: \n\t {result.error_info}")

    return result


def SHExpandSpack(
    func,
    Grid,
    method_info,
    error_info,
    res_tol_percent,
    reg,
    reg_order,
    check_reg=None,
    label=None,
):
    """Expand using spherepack.
    Please note that this is only useful for
    expanding real functions !!

    """
    message("Warning: spherepack only works with real functions!")
    from spharm import Spharmt

    nlats = Grid.L + 1
    nlons = 2 * nlats
    theta_grid, _ = Grid.meshgrid
    xcls = Spharmt(nlons, nlats, legfunc="computed", gridtype="gaussian")

    # Check if regularization necessary
    if reg:
        if check_reg is None:
            check_reg = CheckRegReq(func)

        if np.array(check_reg).any() > 0:
            message(f"Regularizing function {label}", message_verbosity=2)
            func = SHRegularize(func, theta_grid, check_reg, order=reg_order)

    spack_modes = xcls.grdtospec(func, ntrunc=Grid.L)
    result = modes_spack_to_wftools(
        spack_modes, func, Grid, error_info, ell_max=Grid.L
    )
    if error_info:
        result = ComputeErrorInfo(
            result, func, Grid, Grid.L, reg, check_reg, reg_order
        )

    return result


def SHExpandSpherical(
    func,
    Grid,
    method_info,
    error_info,
    res_tol_percent,
    reg,
    reg_order=1,
    check_reg=None,
    label=None,
):
    """Expand using spherical package."""

    orig_func = func.copy()
    theta_grid, phi_grid = Grid.meshgrid
    ell_max = method_info.ell_max
    int_method = method_info.int_method

    message(
        f"SHExpandSimpleSpherical: expansion ell max is {ell_max}",
        message_verbosity=3,
    )
    result = SingleMode(ell_max=ell_max, label=label, func=func)
    from spectral.spherical.swsh import create_spherical_Yslm_modes_array
    theta_grid, _ = Grid.meshgrid

    # Check if regularization necessary
    if reg:
        if check_reg is None:
            check_reg = CheckRegReq(func)

        if np.array(check_reg).any() > 0:
            message(f"Regularizing function {label}", message_verbosity=2)
            func = SHRegularize(func, theta_grid, check_reg, order=reg_order)

    sYlm = create_spherical_Yslm_modes_array(
        theta=theta_grid, phi=phi_grid, ell_max=ell_max, spin_weight=0
    )
    integrand = np.conjugate(sYlm._modes_data) * func
    Clm = TwoDIntegral(integrand, Grid, int_method=int_method)
    result.set_mode_data(Clm)
    result._Grid = Grid

    if reg:
        result.reg_order = reg_order
        result.reg_details = check_reg

    else:
        result.reg_order = 0
        result.reg_details = "NA"

    if error_info:
        result = ComputeErrorInfo(
            result, func, Grid, Grid.L, reg, check_reg, reg_order
        )

    return result


def modes_spack_to_wftools(
    spack_modes, func, Grid, error_info, ell_max, label=None
):
    """Convert the modes in spherepack conventaion to modes
    in wftools notation"""

    modes_list = construct_mode_list(ell_max, 0)

    from waveformtools.single_mode import SingleMode

    wf_modes = SingleMode(
        spin_weight=0, ell_max=ell_max, Grid=Grid, label=label, func=func
    )

    factor = np.sqrt(2 * np.pi)

    for ell, emm_list in modes_list:
        for emm in range(0, ell + 1):
            # for emm in np.array(emm_list):

            spack_ind = get_spack_mode_index(ell, emm, ell_max)
            this_spack_mode_pm = spack_modes[spack_ind]
            this_spack_mode_mm = np.conjugate(this_spack_mode_pm)
            # if emm==0:
            #    factor = np.sqrt(2*np.pi)
            # tmp_mode = this_spack_mode_pm
            # else:
            #    factor = np.sqrt(2*np.pi)
            # tmp_mode = ((-1)**emm) * (this_spack_mode_pm + 1j*this_spack_mode_mm)#/np.sqrt(2)
            tmp_mode = ((-1) ** emm) * (this_spack_mode_pm)

            wf_mode = tmp_mode * factor
            # message(f"l {ell}, m{emm}")
            wf_modes.set_mode_data(ell=ell, emm=emm, data=wf_mode)
            wf_modes.set_mode_data(
                ell=ell, emm=-emm, data=(-1) ** emm * np.conjugate(wf_mode)
            )

    return wf_modes


def get_spack_mode_index(ell, emm, ell_max):
    """Get the mode index in a spherepack mode array
    given a mode

              #
             ##
            ###
           ####
          #####
         ######
        #######
       ########
      #########
     ##########
    ###########
    """

    assert emm >= 0, "Spherepack only save positive m modes"
    assert abs(emm) <= ell, "abs(emm) must be less than or equal to ell"

    num_modes = (ell_max + 1) * (ell_max + 2) / 2
    message("Total num modes", num_modes, message_verbosity=2)

    n_unocc_levs = ell_max + 1 - (emm + 1)
    message("N fully un occupied levels", n_unocc_levs, message_verbosity=2)

    n_occ_sublevel = ell - emm + 1

    n_unocc_sublevel = (ell_max + 1 - emm) - n_occ_sublevel  # (ell - emm) -1

    message("N unocc sublevel", n_unocc_sublevel, message_verbosity=2)
    n_unocc_modes = n_unocc_levs * (n_unocc_levs + 1) / 2 + n_unocc_sublevel

    message("N unocc modes", n_unocc_modes, message_verbosity=2)
    occ_modes = num_modes - n_unocc_modes

    return int(occ_modes) - 1


def SHContract(modes, Grid, ell_max, method_info, vectorize=False):
    """Reconstruct a function on a grid given its SH modes
    using the specified method"""

    if method_info.swsh_routine == "waveformtools":
        if vectorize:
            result = SHContractWftoolsVec(modes, Grid, ell_max)
        else:
            result = SHContractWftools(modes, Grid, ell_max)

    elif method_info.swsh_routine == "spherepack":
        result = SHContractSpack(modes, Grid)

    else:
        raise KeyError(f"Unknown swsh routine {method_info.swsh_routine}")

    return result


def SHContractSpack(modes, Grid, ell_max=None):
    """Reconstruct a function on a grid given its SH modes
    using spherepack."""

    if ell_max is not None:
        raise NotImplementedError(
            "Currently, evaluation upto a given ell < ell_max grid is not supported"
        )

    modes_spack = modes.modes_spherepack

    from spharm import Spharmt

    nlats = Grid.L + 1
    nlons = 2 * nlats

    xcls = Spharmt(nlons, nlats, legfunc="computed", gridtype="gaussian")

    result = xcls.spectogrd(modes_spack)

    return result


def SHContractWftools(modes, Grid=None, ell_max=None):
    """Reconstruct a function on a grid given its SH modes
    using waveformtools.

    Parameters
    ----------
    modes : list
            A list of modes, in the convention [[l, [m list]], ]
    info : surfacegridinfo
           An instance of the surfacegridinfo.
    ell_max : int
              The max l mode to include.
    Returns
    -------
    recon_func : ndarray
                 The reconstructed grid function.
    """
    if Grid is None:
        Grid = modes.Grid

    if ell_max is None:
        ell_max = modes.ell_max

    # message(f"Modes in SHContract {modes}", message_verbosity=4)
    from waveformtools.waveforms import construct_mode_list

    # Construct modes list
    modes_list = construct_mode_list(ell_max=ell_max, spin_weight=0)
    message(f"Modes list in SHContract {modes_list}", message_verbosity=4)
    theta_grid, phi_grid = Grid.meshgrid

    recon_func = np.zeros(Grid.shape, dtype=np.complex128)

    for ell in range(ell_max + 1):
        recon_func += SHContractEllWftools(modes, ell, Grid)

    return recon_func


def SHContractWftoolsVec(modes, Grid=None, ell_max=None):
    """Reconstruct a function on a grid given its SH modes
    using waveformtools.

    Parameters
    ----------
    modes : list
            A list of modes, in the convention [[l, [m list]], ]
    info : surfacegridinfo
           An instance of the surfacegridinfo.
    ell_max : int
              The max l mode to include.
    Returns
    -------
    recon_func : ndarray
                 The reconstructed grid function.
    """
    if Grid is None:
        Grid = modes.Grid

    if ell_max is None:
        ell_max = modes.ell_max

    # message(f"Modes in SHContract {modes}", message_verbosity=4)
    from waveformtools.waveforms import construct_mode_list

    # Construct modes list
    # modes_list = construct_mode_list(ell_max=ell_max, spin_weight=0)
    # message(f"Modes list in SHContract {modes_list}", message_verbosity=4)
<<<<<<< HEAD
    theta_grid, phi_grid = grid_info.meshgrid
=======
    theta_grid, phi_grid = Grid.meshgrid
>>>>>>> b3484593

    # Compute and cache SHs
    sYlm = Yslm_mp(
        ell_max=ell_max,
        spin_weight=modes.spin_weight,
        theta=theta_grid,
        phi=phi_grid,
    )
    sYlm.run()

    # Compute unsummed vetor product
    Ylm_vec = sYlm.sYlm_modes._modes_data.transpose((1, 2, 0))
    _, _, modes_data_len = Ylm_vec.shape

    recon_func = np.einsum(
        "tpm,m...->...tp", Ylm_vec, modes._modes_data[:modes_data_len]
    )

    return recon_func


def SHContractEllWftools(modes, ell, Grid=None):
    """Compute the :math:`\\ell` mode contribution of
    a function on a grid given its SH modes
    using waveformtools.

    Parameters
    ----------
    modes : list
            A list of modes, in the convention [[l, [m list]], ]
    Grid : surfacegridinfo
           An instance of the surfacegridinfo.
    ell: int
              The :math:`\\ell` mode to include.

    Returns
    -------
    recon_func : ndarray
                 The reconstructed grid function.
    """
    # if isinstance(modes, SingleMode):
    # message("SingleMode obj input. Converting to modes dictionary", message_verbosity=3)
    # modes = modes.get_modes_dict()
    if Grid is None:
        Grid = modes.Grid

    if ell is None:
        raise ValueError("Please suply a valid mode number")
    # message(f"Modes in SHContract {modes}", message_verbosity=4)
    # print(modes)
    from waveformtools.waveforms import construct_mode_list

    theta_grid, phi_grid = Grid.meshgrid
    recon_func_comp = np.zeros(theta_grid.shape, dtype=np.complex128)

    for emm in range(-ell, ell + 1):
        Clm = modes.mode(ell, emm)
        message(f"Clm shape in SHContract {Clm.shape}", message_verbosity=4)

        recon_func_comp += Clm * Yslm_vec(
            spin_weight=modes.spin_weight,
            ell=ell,
            emm=emm,
            theta_grid=theta_grid,
            phi_grid=phi_grid,
        )

    return recon_func_comp


def rotate_polarizations(wf, alpha):
    """Rotate the polarizations of the time domain
    observer waveform by :math:`2\alpha`

    Parameters
    ----------
    wf : 1d array
         The complex observer waveform to rotate.
    alpha : float
            The coordinate angle to rotate the polarizations
            in radians. Note that the polarizarions would
            rotate by :math:`2 \alpha` on a cordinate
            rotation of :math:`\alpha`.

    Returns
    -------
    rot_wf : 1d array
             The rotated waveform.
    """

    h1, h2 = wf.real, wf.imag

    rh1 = np.cos(2 * alpha) * h1 - np.sin(2 * alpha) * h2
    rh2 = np.sin(2 * alpha) * h1 + np.cos(2 * alpha) * h2

    return rh1 + 1j * rh2<|MERGE_RESOLUTION|>--- conflicted
+++ resolved
@@ -1,13 +1,13 @@
 from sys import getsizeof
 import numpy as np
-from waveformtools.diagnostics import method_info
+from waveformtools.diagnostics import MethodInfo
 from waveformtools.integrate import TwoDIntegral
 from waveformtools.single_mode import SingleMode
 from waveformtools.waveformtools import message
 from waveformtools.dataIO import construct_mode_list
 from spectral.spherical.swsh import Yslm_vec
 from spectral.spherical.Yslm_mp import Yslm_mp
-from waveformtools.waveforms import modes_array
+from waveformtools.modes_array import ModesArray
 
 def CheckRegReq(data):
     """Check if a function requires regularization.
@@ -50,7 +50,7 @@
 def SHExpand(
     func,
     info,
-    method_info: method_info,
+    method_info: MethodInfo,
     error_info=False,
     auto_ell_max=False,
     res_tol_percent=3,
@@ -394,7 +394,7 @@
         )
     else:
         #data_len, _ = func.shape
-        result = modes_array(ell_max=ell_max,
+        result = ModesArray(ell_max=ell_max,
                              spin_weight=spin_weight,
                              label=label,
                              time_axis=time_axis)
@@ -550,7 +550,7 @@
         )
     else:
         #data_len, _ = func.shape
-        result = modes_array(ell_max=ell_max,
+        result = ModesArray(ell_max=ell_max,
                              spin_weight=spin_weight,
                              label=label,
                              time_axis=time_axis)
@@ -1144,11 +1144,7 @@
     # Construct modes list
     # modes_list = construct_mode_list(ell_max=ell_max, spin_weight=0)
     # message(f"Modes list in SHContract {modes_list}", message_verbosity=4)
-<<<<<<< HEAD
-    theta_grid, phi_grid = grid_info.meshgrid
-=======
     theta_grid, phi_grid = Grid.meshgrid
->>>>>>> b3484593
 
     # Compute and cache SHs
     sYlm = Yslm_mp(
